--- conflicted
+++ resolved
@@ -9,12 +9,7 @@
     "noImplicitAny": true,
     "declaration": true,
     "sourceMap": true,
-<<<<<<< HEAD
-    "lib": ["es2017", "dom"],
-    "skipLibCheck": true
-=======
     "lib": ["es2015", "dom"]
->>>>>>> 5f84bdf9
   },
   "include": ["src/**/*", "generated/**/*"],
   "exclude": ["node_modules", "src/**/__tests__/*"]
