// tslint:disable:no-console

import * as fs from "fs-extra";
import { ITuple2, Tuple2 } from "italia-ts-commons/lib/tuples";
import * as nunjucks from "nunjucks";
import * as prettier from "prettier";
import * as SwaggerParser from "swagger-parser";
import {
  ApiKeySecurity,
  Operation,
  Parameter,
  Schema,
  Spec
} from "swagger-schema-official";

const SUPPORTED_SPEC_METHODS = ["get", "post", "put", "delete"];
function renderAsync(
  env: nunjucks.Environment,
  definition: Schema,
  definitionName: string,
  strictInterfaces: boolean,
  model: string,
): Promise<string> {
  return new Promise((accept, reject) => {
    env.render(
      model,
      {
        definition,
        definitionName,
        strictInterfaces
      },
      (err, res) => {
        if (err) {
          return reject(err);
        }
        accept(res);
      }
    );
  });
}

export async function renderDefinitionCode(
  env: nunjucks.Environment,
  definitionName: string,
  definition: Schema,
  strictInterfaces: boolean,
  model: string,
): Promise<string> {
  const code = await renderAsync(
    env,
    definition,
    definitionName,
    strictInterfaces,
    model,
  );
  const prettifiedCode = prettier.format(code, {
    parser: "typescript"
  });
  return prettifiedCode;
}

function capitalize(s: string): string {
  return `${s[0].toUpperCase()}${s.slice(1)}`;
}

function uncapitalize(s: string): string {
  return `${s[0].toLowerCase()}${s.slice(1)}`;
}

function typeFromRef(
  s: string
): ITuple2<"definition" | "parameter" | "other", string> | undefined {
  const parts = s.split("/");
  if (parts && parts.length === 3) {
    const refType: "definition" | "parameter" | "other" =
      parts[1] === "definitions"
        ? "definition"
        : parts[1] === "parameters"
        ? "parameter"
        : "other";
    return Tuple2(refType, parts[2]);
  }
  return undefined;
}

function specTypeToTs(t: string): string {
  switch (t) {
    case "integer":
      return "number";
    case "file":
      return "{ uri: string, name: string, type: string }";
    default:
      return t;
  }
}

function getDecoderForResponse(status: string, type: string): string {
  switch (type) {
    case "undefined":
      return `r.constantResponseDecoder<undefined, ${status}>(${status}, undefined)`;
    case "Error":
      return `r.basicErrorResponseDecoder<${status}>(${status})`;
    default:
      return `r.ioResponseDecoder<${status}, (typeof ${type})["_A"], (typeof ${type})["_O"]>(${status}, ${type})`;
  }
}

export function renderOperation(
  method: string,
  operationId: string,
  operation: Operation,
  specParameters: Spec["parameters"],
  securityDefinitions: Spec["securityDefinitions"],
  extraHeaders: ReadonlyArray<string>,
  extraParameters: { [key: string]: string },
  defaultSuccessType: string,
  defaultErrorType: string,
  generateResponseDecoders: boolean
): ITuple2<string, ReadonlySet<string>> {
  const requestType = `r.I${capitalize(method)}ApiRequestType`;
  const params: { [key: string]: string } = {};
  const importedTypes = new Set<string>();
  if (operation.parameters !== undefined) {
    operation.parameters.forEach(param => {
      if (param.name && (param as any).type) {
        // The parameter description is inline
        const isRequired = param.required === true;
        params[`${param.name}${isRequired ? "" : "?"}`] = specTypeToTs(
          (param as any).type
        );
        return;
      }
      // Paratemer is declared as ref, we need to look it up
      const refInParam: string | undefined =
        (param as any).$ref ||
        ((param as any).schema ? (param as any).schema.$ref : undefined);
      if (refInParam === undefined) {
        console.warn(
          `Skipping param without ref in operation [${operationId}] [${
          param.name
          }]`
        );
        return;
      }
      const parsedRef = typeFromRef(refInParam);
      if (parsedRef === undefined) {
        console.warn(`Cannot extract type from ref [${refInParam}]`);
        return;
      }
      const refType = parsedRef.e1;
      if (refType === "other") {
        console.warn(`Unrecognized ref type [${refInParam}]`);
        return;
      }

      const paramType: string | undefined =
        refType === "definition"
          ? parsedRef.e2
          : specParameters
          ? specTypeToTs((specParameters[parsedRef.e2] as any).type)
          : undefined;

      if (paramType === undefined) {
        console.warn(`Cannot resolve parameter ${parsedRef.e2}`);
        return;
      }

      const isParamRequired =
        refType === "definition"
          ? param.required === true
          : specParameters
          ? specParameters[parsedRef.e2].required
          : false;

      const paramName = `${uncapitalize(parsedRef.e2)}${
        isParamRequired ? "" : "?"
        }`;

      params[paramName] = paramType;
      if (refType === "definition") {
        importedTypes.add(parsedRef.e2);
      }
    });
  }

  const authHeadersAndParams = operation.security
    ? getAuthHeaders(
      securityDefinitions,
      operation.security
        .map(_ => Object.keys(_)[0])
        .filter(_ => _ !== undefined)
    )
    : [];

  const authParams: { [k: string]: string } = {};
  authHeadersAndParams.forEach(_ => (authParams[_.e1] = "string"));

  const allParams = { ...extraParameters, ...authParams, ...params };

  const paramsCode = Object.keys(allParams)
    .map(paramKey => `readonly ${paramKey}: ${allParams[paramKey]}`)
    .join(",");

  const contentTypeHeaders =
    (method === "post" || method === "put") && Object.keys(params).length > 0
      ? ["Content-Type"]
      : [];

  const authHeaders = authHeadersAndParams.map(_ => _.e2);

  const headers = [...contentTypeHeaders, ...authHeaders, ...extraHeaders];

  const headersCode =
    headers.length > 0 ? headers.map(_ => `"${_}"`).join("|") : "never";

  const responses = Object.keys(operation.responses).map(responseStatus => {
    const response = operation.responses[responseStatus];
    const typeRef = response.schema ? response.schema.$ref : undefined;
    const parsedRef = typeRef ? typeFromRef(typeRef) : undefined;
    if (parsedRef !== undefined) {
      importedTypes.add(parsedRef.e2);
    }
    const responseType = parsedRef
      ? parsedRef.e2
      : responseStatus === "200"
      ? defaultSuccessType
      : defaultErrorType;
    return Tuple2(responseStatus, responseType);
  });

  const responsesType = responses
    .map(r => `r.IResponseType<${r.e1}, ${r.e2}>`)
    .join("|");

  // use the first 2xx type as "success type" that we allow to be overridden
  const successType = responses.find(_ => _.e1.length === 3 && _.e1[0] === "2");

  const responsesDecoderCode =
    generateResponseDecoders && successType !== undefined
      ? `
        // Decodes the success response with a custom success type
        export function ${operationId}Decoder<A, O>(type: t.Type<A, O>) { return ` +
      responses.reduce((acc, r) => {
        const d = getDecoderForResponse(
          r.e1,
          successType !== undefined && r.e1 === successType.e1 ? "type" : r.e2
        );
        return acc === "" ? d : `r.composeResponseDecoders(${acc}, ${d})`;
      }, "") +
      `; }

        // Decodes the success response with the type defined in the specs
        export const ${operationId}DefaultDecoder = () => ${operationId}Decoder(${
      successType.e2 === "undefined" ? "t.undefined" : successType.e2
      });`
      : "";

  const code =
    `
    /****************************************************************
     * ${operationId}
     */

    // Request type definition
    export type ${capitalize(
      operationId
    )}T = ${requestType}<{${paramsCode}}, ${headersCode}, never, ${responsesType}>;
  ` + responsesDecoderCode;

  return Tuple2(code, importedTypes);
}

function getAuthHeaders(
  securityDefinitions: Spec["securityDefinitions"],
  securityKeys: ReadonlyArray<string>
): ReadonlyArray<ITuple2<string, string>> {
  if (securityKeys === undefined && securityDefinitions === undefined) {
    return [];
  }

  const securityDefs =
    securityKeys !== undefined && securityDefinitions !== undefined
      ? // If we have both security and securityDefinitions defined, we extract
      // security items mapped to their securityDefinitions definitions.
      securityKeys.map(k => Tuple2(k, securityDefinitions[k as string]))
      : securityDefinitions !== undefined
<<<<<<< HEAD
        ? Object.keys(securityDefinitions).map(k =>
          Tuple2(k, securityDefinitions[k])
        )
        : [];
=======
      ? Object.keys(securityDefinitions).map(k =>
          Tuple2(k, securityDefinitions[k])
        )
      : [];
>>>>>>> 7fd9db8d

  return securityDefs
    .filter(_ => _.e2 !== undefined)
    .filter(_ => (_.e2 as ApiKeySecurity).in === "header")
    .map(_ => Tuple2(_.e1, (_.e2 as ApiKeySecurity).name));
}

export async function generateApi(
  env: nunjucks.Environment,
  specFilePath: string | Spec,
  definitionsDirPath: string,
  tsSpecFilePath: string | undefined,
  strictInterfaces: boolean,
  generateRequestTypes: boolean,
  defaultSuccessType: string,
  defaultErrorType: string,
  generateResponseDecoders: boolean
): Promise<void> {
  const api: Spec = await SwaggerParser.bundle(specFilePath);
  
    let model: string;

    if(api.hasOwnProperty("swagger")){
      model = "model-swagger.ts.njk";
    } 

    if(api.hasOwnProperty("openapi")){
      model = "model-oas3.ts.njk";
    }

    const specCode = `
    /* tslint:disable:object-literal-sort-keys */
    /* tslint:disable:no-duplicate-string */

    // DO NOT EDIT
    // auto-generated by generated_model.ts from ${specFilePath}

    export const specs = ${JSON.stringify(api)};
  `;
  if (tsSpecFilePath) {
    console.log(`Writing TS Specs to ${tsSpecFilePath}`);
    await fs.writeFile(
      tsSpecFilePath,
      prettier.format(specCode, {
        parser: "typescript"
      })
    );
  }

  const definitions = api.definitions;
  if (!definitions) {
    console.log("No definitions found, skipping generation of model code.");
    return;
  }

  for (const definitionName in definitions) {
    if (definitions.hasOwnProperty(definitionName)) {
      const definition = definitions[definitionName];
      const outPath = `${definitionsDirPath}/${definitionName}.ts`;
      console.log(`${definitionName} -> ${outPath}`);
      const code = await renderDefinitionCode(
        env,
        definitionName,
        definition,
        strictInterfaces,
        model
      );
      await fs.writeFile(outPath, code);
    }
  }

  if (generateRequestTypes || generateResponseDecoders) {
    // map global auth headers only if global security is defined
    const globalAuthHeaders = api.security
      ? getAuthHeaders(api.securityDefinitions, api.security
        .map(_ => (Object.keys(_).length > 0 ? Object.keys(_)[0] : undefined))
        .filter(_ => _ !== undefined) as ReadonlyArray<string>)
      : [];

    const operationsTypes = Object.keys(api.paths).map(path => {
      const pathSpec = api.paths[path];
      const extraParameters: { [key: string]: string } = {};
      if (pathSpec.parameters !== undefined) {
        pathSpec.parameters.forEach(param => {
          const paramType: string | undefined = (param as any).type;
          if (paramType) {
            const paramName = `${param.name}${
              param.required === true ? "" : "?"
              }`;
            extraParameters[paramName] = specTypeToTs(paramType);
          }
        });
      }
      // add global auth parameters to extraParameters
      globalAuthHeaders.forEach(_ => (extraParameters[_.e1] = "string"));

      return Object.keys(pathSpec).map(operationKey => {
        const method = operationKey.toLowerCase();

        if (SUPPORTED_SPEC_METHODS.indexOf(method) < 0) {
          // skip unsupported spec methods
          return;
        }
        const operation =
          method === "get"
            ? pathSpec.get
            : method === "post"
            ? pathSpec.post
            : method === "put"
            ? pathSpec.put
            : method === "head"
            ? pathSpec.head
            : method === "delete"
            ? pathSpec.delete
            : undefined;
        if (operation === undefined) {
          console.warn(`Skipping unsupported method [${method}]`);
          return;
        }
        const operationId = operation.operationId;
        if (operationId === undefined) {
          console.warn(`Skipping method with missing operationId [${method}]`);
          return;
        }

        return renderOperation(
          method,
          operationId,
          operation,
          api.parameters,
          api.securityDefinitions,
          globalAuthHeaders.map(_ => _.e2),
          extraParameters,
          defaultSuccessType,
          defaultErrorType,
          generateResponseDecoders
        );
      });
    });

    const operationsImports = new Set<string>();
    const operationTypesCode = operationsTypes
      .map(ops =>
        ops
          .map(op => {
            if (op === undefined) {
              return;
            }
            op.e2.forEach(i => operationsImports.add(i));
            return op.e1;
          })
          .join("\n")
      )
      .join("\n");

    const operationsCode = `
      // DO NOT EDIT THIS FILE
      // This file has been generated by gen-api-models
      // tslint:disable:max-union-size
      // tslint:disable:no-identical-functions

      ${generateResponseDecoders ? 'import * as t from "io-ts";' : ""}

      import * as r from "italia-ts-commons/lib/requests";

      ${Array.from(operationsImports.values())
        .map(i => `import { ${i} } from "./${i}";`)
        .join("\n\n")}

      ${operationTypesCode}
    `;

    const prettifiedOperationsCode = prettier.format(operationsCode, {
      parser: "typescript"
    });

    const requestTypesPath = `${definitionsDirPath}/requestTypes.ts`;

    console.log(`Generating request types -> ${requestTypesPath}`);
    await fs.writeFile(requestTypesPath, prettifiedOperationsCode);
  }
}

//
// Configure nunjucks
//

export function initNunJucksEnvironment(): nunjucks.Environment {
  nunjucks.configure({
    trimBlocks: true
  });
  const env = new nunjucks.Environment(
    new nunjucks.FileSystemLoader(`${__dirname}/../templates`)
  );

  env.addFilter("contains", <T>(a: ReadonlyArray<T>, item: T) => {
    return a.indexOf(item) !== -1;
  });
  env.addFilter("startsWith", <T>(a: string, item: string) => {
    return a.indexOf(item) === 0;
  });
  env.addFilter("capitalizeFirst", (item: string) => {
    return `${item[0].toUpperCase()}${item.slice(1)}`;
  });

  env.addFilter("comment", (item: string) => {
    return "/**\n * " + item.split("\n").join("\n * ") + "\n */";
  });

  env.addFilter("camelCase", (item: string) => {
    return item.replace(/(\_\w)/g, (m: string) => {
      return m[1].toUpperCase();
    });
  });

  let imports: { [key: string]: true } = {};
  env.addFilter("resetImports", (item: string) => {
    imports = {};
  });
  env.addFilter("addImport", (item: string) => {
    imports[item] = true;
  });
  env.addFilter("getImports", (item: string) => {
    return Object.keys(imports).join("\n");
  });

  let typeAliases: { [key: string]: true } = {};
  env.addFilter("resetTypeAliases", (item: string) => {
    typeAliases = {};
  });
  env.addFilter("addTypeAlias", (item: string) => {
    typeAliases[item] = true;
  });
  env.addFilter("getTypeAliases", (item: string) => {
    return Object.keys(typeAliases).join("\n");
  });

  return env;
}<|MERGE_RESOLUTION|>--- conflicted
+++ resolved
@@ -284,17 +284,10 @@
       // security items mapped to their securityDefinitions definitions.
       securityKeys.map(k => Tuple2(k, securityDefinitions[k as string]))
       : securityDefinitions !== undefined
-<<<<<<< HEAD
         ? Object.keys(securityDefinitions).map(k =>
           Tuple2(k, securityDefinitions[k])
         )
         : [];
-=======
-      ? Object.keys(securityDefinitions).map(k =>
-          Tuple2(k, securityDefinitions[k])
-        )
-      : [];
->>>>>>> 7fd9db8d
 
   return securityDefs
     .filter(_ => _.e2 !== undefined)
