--- conflicted
+++ resolved
@@ -96,13 +96,9 @@
 }).then(
   // eslint-disable-next-line no-console
   () => console.log("done"),
-<<<<<<< HEAD
   err => {
+    // eslint-disable-next-line no-console
     console.log(`Error: ${err}`);
     process.exit(1);
   }
-=======
-  // eslint-disable-next-line no-console
-  err => console.log(`Error: ${err}`)
->>>>>>> 5ed7b24a
 );