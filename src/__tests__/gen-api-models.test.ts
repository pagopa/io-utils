--- conflicted
+++ resolved
@@ -11,11 +11,7 @@
   renderClientCode,
   renderDefinitionCode,
   renderOperation
-<<<<<<< HEAD
 } from "../gen-api-models";
-=======
-} from "../gen-api-models/index";
->>>>>>> 37acc475
 
 const env = initNunJucksEnvironment();
 
@@ -446,6 +442,11 @@
             name: "qr",
             type: "string",
             in: "query"
+          },
+          {
+            name: "cursor?",
+            type: "string",
+            in: "query"
           }
         ],
         responses: [
@@ -480,7 +481,7 @@
 
   it("should render a client", async () => {
     const allOperations = parseAllOperations(spec, "undefined", "undefined");
-    const code = await renderClientCode(env, allOperations);
+    const code = await renderClientCode(env, spec, allOperations);
 
     expect(code).toMatchSnapshot();
   });
