/* tslint:disable:no-duplicate-string */

import { OpenAPIV2 } from "openapi-types";
import * as SwaggerParser from "swagger-parser";
<<<<<<< HEAD
import { OpenAPIV2 } from "openapi-types";
=======
>>>>>>> 2e6fc9db

import {
  getAuthHeaders,
  initNunJucksEnvironment,
  parseAllOperations,
  parseOperation,
  renderDefinitionCode,
  renderOperation,
<<<<<<< HEAD
  getAuthHeaders
=======
>>>>>>> 2e6fc9db
} from "../gen-api-models";

const env = initNunJucksEnvironment();

let spec: OpenAPIV2.Document;
beforeAll(
  async () =>
    (spec = (await SwaggerParser.bundle(
      `${__dirname}/api.yaml`
    )) as OpenAPIV2.Document)
);

describe("gen-api-models", () => {
  it("should not generate duplicate imports", async () => {
    if (!spec.definitions) {
      fail("no definitions in the spec");
      return;
    }
    const profileDefinition = spec.definitions.Profile;
    expect(profileDefinition).toBeDefined();
    const code = await renderDefinitionCode(
      env,
      "Profile",
      profileDefinition,
      false
    );
    expect(code).toBeDefined();
    expect(code).toMatchSnapshot("dup-imports");
  });

  it("should handle WithinRangeStrings", async () => {
    if (!spec.definitions) {
      fail("no definitions in the spec");
      return;
    }

    const definition = spec.definitions.WithinRangeStringTest;
    const code = await renderDefinitionCode(
      env,
      "WithinRangeStringTest",
      definition,
      false
    );
    expect(code).toContain("WithinRangeString(10, 11)");
    expect(code).toMatchSnapshot("within-range-strings");
  });

  it("should handle NonNegativeNumbers", async () => {
    if (!spec.definitions) {
      fail("no definitions in the spec");
      return;
    }

    const definition = spec.definitions.NonNegativeNumberTest;
    const code = await renderDefinitionCode(
      env,
      "NonNegativeNumberTest",
      definition,
      false
    );
    expect(code).toContain("NonNegativeNumber");
    expect(code).toMatchSnapshot("non-negative-numbers");
  });

  it("should handle NonNegativeIntegers", async () => {
    if (!spec.definitions) {
      fail("no definitions in the spec");
      return;
    }

    const definition = spec.definitions.NonNegativeIntegerTest;
    const code = await renderDefinitionCode(
      env,
      "NonNegativeIntegerTest",
      definition,
      false
    );
    expect(code).toContain("NonNegativeInteger");
    expect(code).toMatchSnapshot("non-negative-integer");
  });

  it("should handle WithinRangeNumbers", async () => {
    if (!spec.definitions) {
      fail("no definitions in the spec");
      return;
    }
    const definition = spec.definitions.WithinRangeNumberTest;
    const code = await renderDefinitionCode(
      env,
      "WithinRangeNumberTest",
      definition,
      false
    );
    expect(code).toContain("WithinRangeNumber");
    expect(code).toMatchSnapshot("within-range-numbers");
  });

  it("should handle WithinRangeIntegers", async () => {
    if (!spec.definitions) {
      fail("no definitions in the spec");
      return;
    }
    if (!spec.definitions) {
      fail("no definitions in the spec");
      return;
    }
    const definition = spec.definitions.WithinRangeIntegerTest;
    const code = await renderDefinitionCode(
      env,
      "WithinRangeIntegerTest",
      definition,
      false
    );
    expect(code).toContain("WithinRangeInteger");
    expect(code).toMatchSnapshot("within-range-integer");
  });

  it("should handle CustomStringFormats", async () => {
    if (!spec.definitions) {
      fail("no definitions in the spec");
      return;
    }
    const definition = spec.definitions.CustomStringFormatTest;
    const code = await renderDefinitionCode(
      env,
      "CustomStringFormatTest",
      definition,
      false
    );
    expect(code).toContain(
      "import { SomeCustomStringType as SomeCustomStringTypeT }"
    );
    expect(code).toMatchSnapshot("custom-string-format");
  });

  it("should handle enums", async () => {
    if (!spec.definitions) {
      fail("no definitions in the spec");
      return;
    }
    const definition = spec.definitions.EnumTest;
    const code = await renderDefinitionCode(env, "EnumTest", definition, false);
    expect(code).toMatchSnapshot("enum-simple");
  });

  it("should generate a dictionary from additionalProperties", async () => {
    if (!spec.definitions) {
      fail("no definitions in the spec");
      return;
    }
    const definition = spec.definitions.AdditionalPropsTest;
    const code = await renderDefinitionCode(
      env,
      "AdditionalPropsTest",
      definition,
      false
    );
    expect(code).toContain("t.dictionary");
    expect(code).toMatchSnapshot("additional-properties");
  });

  it("should generate a dictionary from additionalProperties: true", async () => {
    if (!spec.definitions) {
      fail("no definitions in the spec");
      return;
    }
    const definition = spec.definitions.AdditionalPropsTrueTest;
    const code = await renderDefinitionCode(
      env,
      "AdditionalPropsTrueTest",
      definition,
      false
    );
    expect(code).toContain("t.dictionary");
    expect(code).toContain("t.any");
    expect(code).toMatchSnapshot("additional-properties-true");
  });

  it("should support additionalProperties default value", async () => {
    if (!spec.definitions) {
      fail("no definitions in the spec");
      return;
    }
    const definition = spec.definitions.AdditionalpropsDefault;
    const code = await renderDefinitionCode(
      env,
      "AdditionalpropsDefault",
      definition,
      false
    );
    expect(code).toContain("t.dictionary");
    expect(code).toContain("withDefault");
    expect(code).toMatchSnapshot("additional-properties-default");
  });

  it("should generate a type intersection from allOf", async () => {
    if (!spec.definitions) {
      fail("no definitions in the spec");
      return;
    }
    const definition = spec.definitions.AllOfTest;
    const code = await renderDefinitionCode(
      env,
      "AllOfTest",
      definition,
      false
    );
    expect(code).toContain("t.intersection");
    expect(code).toContain("PaginationResponse");
    expect(code).toMatchSnapshot("all-of-test");
  });

  it("should generate a type union from oneOf", async () => {
    if (!spec.definitions) {
      fail("no definitions in the spec");
      return;
    }
    const definition = spec.definitions.OneOfTest;
    const code = await renderDefinitionCode(
      env,
      "OneOfTest",
      definition,
      false
    );
    expect(code).toContain("t.union");
    expect(code).toMatchSnapshot("oneof-test");
  });

  it("should generate a type union from allOf when x-one-of is used", async () => {
    if (!spec.definitions) {
      fail("no definitions in the spec");
      return;
    }
    const definition = spec.definitions.AllOfOneOfTest;
    const code = await renderDefinitionCode(
      env,
      "AllOfOneOfTest",
      definition,
      false
    );
    expect(code).toContain("t.union");
    expect(code).toContain("PaginationResponse");
    expect(code).toMatchSnapshot("allofoneof-test");
  });

  it("should parse custom inline properties", async () => {
    if (!spec.definitions) {
      fail("no definitions in the spec");
      return;
    }
    const definition = spec.definitions.InlinePropertyTest;
    const code = await renderDefinitionCode(
      env,
      "InlinePropertyTest",
      definition,
      false
    );
    expect(code).toContain("PatternString");
    expect(code).toMatchSnapshot("inline-property");
  });

  it("should parse nested objects", async () => {
    if (!spec.definitions) {
      fail("no definitions in the spec");
      return;
    }
    const definition = spec.definitions.NestedObjectTest;
    const code = await renderDefinitionCode(
      env,
      "NestedObjectTest",
      definition,
      false
    );
    expect(code).toContain("t.TypeOf<typeof NestedObjectTest>");
    expect(code).toMatchSnapshot("nested-object");
  });

  it("should include aliases for types already defined elsewhere if they have the same name", async () => {
    if (!spec.definitions) {
      fail("no definitions in the spec");
      return;
    }
    const definition = spec.definitions.OrganizationFiscalCode;
    const code = await renderDefinitionCode(
      env,
      "OrganizationFiscalCode",
      definition,
      false
    );
    expect(code).toContain(
      "import { OrganizationFiscalCode as OrganizationFiscalCodeT }"
    );
  });

  it("should include aliases for types already defined elsewhere if they have a different name", async () => {
    if (!spec.definitions) {
      fail("no definitions in the spec");
      return;
    }
    const definition = spec.definitions.OrganizationFiscalCodeTest;
    const code = await renderDefinitionCode(
      env,
      "OrganizationFiscalCodeTest",
      definition,
      false
    );
    expect(code).toContain("OrganizationFiscalCodeTest");
    expect(code).toMatchSnapshot("defined-type");
  });

  it("should generate the operator definition", async () => {
    const operationInfo = parseOperation(
      spec,
      "/test-auth-bearer",
      [],
      "undefined",
      "undefined"
    )("get");
<<<<<<< HEAD
    const code = renderOperation(operationInfo, true);
=======
>>>>>>> 2e6fc9db

    if (operationInfo) {
      const code = renderOperation(operationInfo, true);
      expect(code.e1).toMatchSnapshot();
    } else {
      fail("failed to parse operation");
    }
  });

  it("should support file uploads", async () => {
    const operationInfo = parseOperation(
      spec,
      "/test-file-upload",
      [],
      "undefined",
      "undefined"
    )("post");

<<<<<<< HEAD
    const code = renderOperation(operationInfo, true);
=======
    if (operationInfo) {
      const code = renderOperation(operationInfo, true);
      expect(code.e1).toMatchSnapshot();
    } else {
      fail("failed to parse operation");
    }
  });

  it("should parse operations", () => {
    const expected = [
      {
        path: "/api/v1/test-auth-bearer",
        headers: ["Authorization"],
        importedTypes: new Set(),
        method: "get",
        operationId: "testAuthBearer",
        parameters: [
          {
            name: "bearerToken",
            type: "string",
            in: "header",
            headerName: "Authorization",
            tokenType: "apiKey"
          },
          {
            name: "qo?",
            type: "string",
            in: "query"
          },
          {
            name: "qr",
            type: "string",
            in: "query"
          }
        ],
        responses: [
          { e1: "200", e2: "undefined" },
          { e1: "403", e2: "undefined" }
        ],
        produces: "application/json"
      },
      {
        path: "/api/v1/test-file-upload",
        headers: ["Content-Type"],
        importedTypes: new Set(),
        method: "post",
        operationId: "testFileUpload",
        parameters: [
          {
            name: "file",
            type: "{ uri: string, name: string, type: string }",
            in: "formData"
          }
        ],
        responses: [{ e1: "200", e2: "undefined" }],
        consumes: "multipart/form-data",
        produces: "application/json"
      }
    ];

    const allOperations = parseAllOperations(spec, "undefined", "undefined");
>>>>>>> 2e6fc9db

    expect(allOperations).toEqual(expected);
  });

  it("should parse operations", () => {
    const expected = [
      {
        path: "/test-auth-bearer",
        headers: ["Authorization"],
        importedTypes: new Set(),
        method: "get",
        operationId: "testAuthBearer",
        parameters: [
          {
            name: "bearerToken",
            type: "string",
            in: "header",
            headerName: "Authorization",
            tokenType: "apiKey"
          },
          {
            name: "qo?",
            type: "string",
            in: "query"
          },
          {
            name: "qr",
            type: "string",
            in: "query"
          }
        ],
        responses: [
          { e1: "200", e2: "undefined" },
          { e1: "403", e2: "undefined" }
        ],
        produces: "application/json"
      },
      {
        path: "/test-file-upload",
        headers: ["Content-Type"],
        importedTypes: new Set(),
        method: "post",
        operationId: "testFileUpload",
        parameters: [
          {
            name: "file",
            type: "{ uri: string, name: string, type: string }",
            in: "formData"
          }
        ],
        responses: [{ e1: "200", e2: "undefined" }],
        consumes: "multipart/form-data",
        produces: "application/json"
      }
    ];

    const allOperations = parseAllOperations(spec, "undefined", "undefined");

    expect(allOperations).toEqual(expected);
  });
});<|MERGE_RESOLUTION|>--- conflicted
+++ resolved
@@ -2,10 +2,6 @@
 
 import { OpenAPIV2 } from "openapi-types";
 import * as SwaggerParser from "swagger-parser";
-<<<<<<< HEAD
-import { OpenAPIV2 } from "openapi-types";
-=======
->>>>>>> 2e6fc9db
 
 import {
   getAuthHeaders,
@@ -13,11 +9,7 @@
   parseAllOperations,
   parseOperation,
   renderDefinitionCode,
-  renderOperation,
-<<<<<<< HEAD
-  getAuthHeaders
-=======
->>>>>>> 2e6fc9db
+  renderOperation
 } from "../gen-api-models";
 
 const env = initNunJucksEnvironment();
@@ -336,10 +328,6 @@
       "undefined",
       "undefined"
     )("get");
-<<<<<<< HEAD
-    const code = renderOperation(operationInfo, true);
-=======
->>>>>>> 2e6fc9db
 
     if (operationInfo) {
       const code = renderOperation(operationInfo, true);
@@ -358,73 +346,12 @@
       "undefined"
     )("post");
 
-<<<<<<< HEAD
-    const code = renderOperation(operationInfo, true);
-=======
     if (operationInfo) {
       const code = renderOperation(operationInfo, true);
       expect(code.e1).toMatchSnapshot();
     } else {
       fail("failed to parse operation");
     }
-  });
-
-  it("should parse operations", () => {
-    const expected = [
-      {
-        path: "/api/v1/test-auth-bearer",
-        headers: ["Authorization"],
-        importedTypes: new Set(),
-        method: "get",
-        operationId: "testAuthBearer",
-        parameters: [
-          {
-            name: "bearerToken",
-            type: "string",
-            in: "header",
-            headerName: "Authorization",
-            tokenType: "apiKey"
-          },
-          {
-            name: "qo?",
-            type: "string",
-            in: "query"
-          },
-          {
-            name: "qr",
-            type: "string",
-            in: "query"
-          }
-        ],
-        responses: [
-          { e1: "200", e2: "undefined" },
-          { e1: "403", e2: "undefined" }
-        ],
-        produces: "application/json"
-      },
-      {
-        path: "/api/v1/test-file-upload",
-        headers: ["Content-Type"],
-        importedTypes: new Set(),
-        method: "post",
-        operationId: "testFileUpload",
-        parameters: [
-          {
-            name: "file",
-            type: "{ uri: string, name: string, type: string }",
-            in: "formData"
-          }
-        ],
-        responses: [{ e1: "200", e2: "undefined" }],
-        consumes: "multipart/form-data",
-        produces: "application/json"
-      }
-    ];
-
-    const allOperations = parseAllOperations(spec, "undefined", "undefined");
->>>>>>> 2e6fc9db
-
-    expect(allOperations).toEqual(expected);
   });
 
   it("should parse operations", () => {
@@ -483,4 +410,61 @@
 
     expect(allOperations).toEqual(expected);
   });
+
+  it("should parse operations", () => {
+    const expected = [
+      {
+        path: "/test-auth-bearer",
+        headers: ["Authorization"],
+        importedTypes: new Set(),
+        method: "get",
+        operationId: "testAuthBearer",
+        parameters: [
+          {
+            name: "bearerToken",
+            type: "string",
+            in: "header",
+            headerName: "Authorization",
+            tokenType: "apiKey"
+          },
+          {
+            name: "qo?",
+            type: "string",
+            in: "query"
+          },
+          {
+            name: "qr",
+            type: "string",
+            in: "query"
+          }
+        ],
+        responses: [
+          { e1: "200", e2: "undefined" },
+          { e1: "403", e2: "undefined" }
+        ],
+        produces: "application/json"
+      },
+      {
+        path: "/test-file-upload",
+        headers: ["Content-Type"],
+        importedTypes: new Set(),
+        method: "post",
+        operationId: "testFileUpload",
+        parameters: [
+          {
+            name: "file",
+            type: "{ uri: string, name: string, type: string }",
+            in: "formData"
+          }
+        ],
+        responses: [{ e1: "200", e2: "undefined" }],
+        consumes: "multipart/form-data",
+        produces: "application/json"
+      }
+    ];
+
+    const allOperations = parseAllOperations(spec, "undefined", "undefined");
+
+    expect(allOperations).toEqual(expected);
+  });
 });