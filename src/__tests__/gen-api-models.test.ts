--- conflicted
+++ resolved
@@ -10,12 +10,8 @@
   parseOperation,
   renderDefinitionCode,
   renderOperation,
-<<<<<<< HEAD
   renderClientCode,
 } from "../gen-api-models/index";
-=======
-} from "../gen-api-models";
->>>>>>> 6316b417
 
 const env = initNunJucksEnvironment();
 
