--- conflicted
+++ resolved
@@ -33,13 +33,8 @@
     "prettier": "^1.12.1",
     "safe-identifier": "^0.4.2",
     "swagger-parser": "^7.0.0",
-<<<<<<< HEAD
-    "write-yaml-file": "^4.1.0",
+    "write-yaml-file": "^4.1.3",
     "yargs": "^13.1.0"
-=======
-    "write-yaml-file": "^4.1.3",
-    "yargs": "^11.1.0"
->>>>>>> 0e897950
   },
   "devDependencies": {
     "@types/fs-extra": "^5.0.2",
