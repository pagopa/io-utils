--- conflicted
+++ resolved
@@ -15,12 +15,8 @@
   ],
   "scripts": {
     "prepublishOnly": "crlf --set=LF dist/* && npm run build",
-<<<<<<< HEAD
     "clean": "rimraf dist",
     "build": "yarn clean && tsc",
-=======
-    "build": "rimraf dist && tsc",
->>>>>>> 2e6fc9db
     "version": "npm run build",
     "postversion": "git push && git push --tags",
     "e2e": "yarn build && cd ./e2e && yarn install --frozen-lockfile && yarn start",
