--- conflicted
+++ resolved
@@ -1,10 +1,6 @@
 {
   "name": "italia-utils",
-<<<<<<< HEAD
-  "version": "6.1.0",
-=======
   "version": "6.2.1",
->>>>>>> 8e863a74
   "description": "Tools and utilities for the IO project",
   "repository": "https://github.com/pagopa/io-utils",
   "author": "https://www.pagopa.gov.it/",
