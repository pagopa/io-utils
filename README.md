--- conflicted
+++ resolved
@@ -75,11 +75,11 @@
 done
 ```
 
-<<<<<<< HEAD
 ### Requirements
 
 * `node` version >= 10.8.0
-=======
+
+
 ## TEST
 
 ### Unit test
@@ -94,5 +94,4 @@
 
 ```sh
 yarn e2e
-```
->>>>>>> 521e1788
+```