--- conflicted
+++ resolved
@@ -8,7 +8,7 @@
 ```
 $ yarn add -D italia-utils
 ```
-<<<<<<< HEAD
+
 ## OpenAPI 3 support
 
 Our goal is to implement support of OAS3 specifications 
@@ -38,7 +38,7 @@
 
 - modify the detect-version function;
 - provide a new njk model for the new spec kind.
-=======
+
 ## important: check your openapi spec
 If you need to keep the references between the generated classes, the specification file must contain all the schema definitions. See example below.
 
@@ -67,8 +67,6 @@
     name:
       type: string
 ```
-
->>>>>>> 8c6e05b1
 
 ## gen-api-models
 
