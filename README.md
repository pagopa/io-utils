# Utilities and tools for the Digital Citizenship initiative

This package provide some tools that are used across the projects of the
Digital Citizenship initiative.

To add the tools to a project:

```sh
$ yarn add -D italia-utils
```
## important: check your openapi spec
If you need to keep the references between the generated classes, the specification file must contain all the schema definitions. See example below.

example:

if the `Pets` schema uses the `Pet`, import both into the main document 
```yaml
components:
  schemas:
    Pets:
        $ref: "animal.yaml#/Pets"
    Pet:
        $ref: "animal.yaml#/Pet"
```
*animal.yaml*
```yaml
Pets:
  type: array
  items:
    $ref: '#/definitions/Pet'
Pet:
  type: "object"
  required:
    - name
  properties:
    name:
      type: string
```


## gen-api-models

This tool generates TypeScript definitions of OpenAPI specs.

In simple terms it converts an OpenAPI spec like [this one](https://github.com/teamdigitale/digital-citizenship-functions/blob/f04666c8b7f2d4bebde19676b49b19119b03ef17/api/public_api_v1.yaml) into:

* A TypeScript [representation of the specs](https://github.com/teamdigitale/digital-citizenship-functions/blob/6798225bd725a42753b16375ce18a954a268f9b6/lib/api/public_api_v1.ts).
* An [io-ts](https://github.com/gcanti/io-ts) type definitions for [each API definition](https://github.com/teamdigitale/digital-citizenship-functions/tree/6798225bd725a42753b16375ce18a954a268f9b6/lib/api/definitions) that provides compile time types and runtime validation.
* A http client exposing API operations as a collection of Typescript functions

Note: the generated models requires the runtime dependency `italia-ts-commons`.


### Usage

```sh
$ gen-api-models --help
Options:
  --version               Show version number                          [boolean]
  --api-spec              Path to input OpenAPI spec file    [string] [required]
  --strict                Generate strict interfaces (default: true)
                                                                 [default: true]
  --out-dir               Output directory to store generated definition files
                                                             [string] [required]
  --ts-spec-file          If defined, converts the OpenAPI specs to TypeScript
                          source and writes it to this file             [string]
  --request-types         Generate request types (default: false)
                                                                [default: false]
  --response-decoders     Generate response decoders (default:
                          false, implies --request-types)       [default: false]
  --client                Generate request client SDK           [default: false]
  --default-success-type  Default type for success responses (
                          default: 'undefined')  [string] [default: "undefined"]
  --default-error-type    Default type for error responses (
                          default: 'undefined')  [string] [default: "undefined"]
  --help                  Show help                                    [boolean]
```

Example:

```sh
$ gen-api-models --api-spec ./api/public_api_v1.yaml --out-dir ./lib/api/definitions --ts-spec-file ./lib/api/public_api_v1.ts
Writing TS Specs to lib/api/public_api_v1.ts
ProblemJson -> lib/api/definitions/ProblemJson.ts
NotificationChannel -> lib/api/definitions/NotificationChannel.ts
NotificationChannelStatusValue -> lib/api/definitions/NotificationChannelStatusValue.ts
...
done
```

### Generated client
The http client is defined in `client.ts` module file. It exports the following:
* a type `Client<K>` which define the set of operations
* * `K` a union of keys that represent the parameters omitted by the operations (see `withDefaults` below)
* a function `createClient<K>(parameters): Client<K>` accepting the following parameters:
* * `baseUrl` the base hostname of the api, including protocol and port
* * `fetchApi` an implementation of the [fetch-api](https://developer.mozilla.org/en-US/docs/Web/API/Fetch_API) as defined in your platform (for example: `node-fetch` if you are in node)
* * `basePath` (optional) if defined, is appended to `baseUrl` for every operations. Its default is the basePath value defined in the specification
* * `withDefaults` (optional) an adapter function that wraps every operations. It may shadow some parameters to the wrapped operations. The use case is: you have a parameter which is common to many operations and you want it to be fixed (example: a session token). 
* a type `WithDefaultsT<K>` that defines an adapter function to be used as `withDefaults`
* * `K` the set of parameters that the adapter will shadow

#### Example
```typescript
import { createClient, WithDefaultsT } from "my-api/client";


// Without withDefaults
const simpleClient: Client = createClient({
    baseUrl: `http://localhost:8080`,
    fetchApi: (nodeFetch as any) as typeof fetch
});

// myOperation is defined to accept { id: string; Bearer: string; }
const result = await simpleClient.myOperation({
    id: "id123",
    Bearer: "VALID_TOKEN"
});


// with withDefaults
const withBearer: WithDefaultsT<"Bearer"> = 
    wrappedOperation => 
        params => { // wrappedOperation and params are correctly inferred
            return wrappedOperation({
              ...params,
              Bearer: "VALID_TOKEN"
            });
          };
//  this is the same of using createClient<"Bearer">. K type is being inferred from withBearer
const clientWithGlobalToken: Client<"Bearer"> = createClient({
    baseUrl: `http://localhost:8080`,
    fetchApi: (nodeFetch as any) as typeof fetch,
    withDefaults: withBearer
});

// myOperation doesn't require "Bearer" anymore, as it's defined in "withBearer" adapter 
const result = await clientWithGlobalToken.myOperation({
    id: "id123"
});
```


## gen-api-sdk
Bundles a generated api models and clients into a node package ready to be published into a registry.
The script is expected to be executed in the root of an application exposing an API, thus it infers package attributes from the expected `./package.json` file. Values can be still overridden by provinding the respective CLI argument. To avoid this behavior, use `--no-infer-attrs` or `-N`.

### Usage
```sh
$ gen-api-sdk --help
Package options:
  --no-infer-attr, -N                 Infer package attributes from a
                                      package.json file present in the current
                                      directory       [boolean] [default: false]
  --package-name, -n, --name          Name of the generated package     [string]
  --package-version, -V               Version of the generated package  [string]
  --package-description, -d, --desc   Description of the package        [string]
  --package-author, -a, --author      The author of the API exposed     [string]
  --package-license, -L, --license    The license of the API Exposed    [string]
  --package-registry, -r, --registry  Url of the registry the package is
                                      published in                      [string]
  --package-access, -x, --access      Either 'public' or 'private', depending of
                                      the accessibility of the package in the
                                      registry
                                         [string] [choices: "public", "private"]

Code generation options:
  --api-spec, -i          Path to input OpenAPI spec file    [string] [required]
  --strict                Generate strict interfaces (default: true)
                                                                 [default: true]
  --out-dir, -o           Output directory to store generated definition files
                                                             [string] [required]
  --default-success-type  Default type for success responses (experimental,
                          default: 'undefined')  [string] [default: "undefined"]
  --default-error-type    Default type for error responses (experimental,
                          default: 'undefined')  [string] [default: "undefined"]
  --camel-cased           Generate camelCased properties name (default: false)
                                                                [default: false]

Options:
  --version  Show version number                                       [boolean]
  --help     Show help                                                 [boolean]
```


## bundle-api-spec
Takes a given api spec file and resolves its esternal references by creating a new file with only internal refereces

```sh
$ bundle-api-spec --help
Code generation options:
  --api-spec, -i     Path to input OpenAPI spec file         [string] [required]
  --out-path, -o     Output path of the spec file            [string] [required]
  --api-version, -V  Version of the api. If provided, override the version in
                     the original spec file                             [string]

Options:
  --version  Show version number                                       [boolean]
  --help     Show help                                                 [boolean]
```


### Requirements

* `node` version >= 10.8.0


## TEST

### Unit test
Run test over utils' implementation

```sh
yarn test
```

### End-to-end test
Run test over generated files

```sh
yarn e2e
```

<<<<<<< HEAD
## Known issues, tradeoffs and throubleshooting
### A model file for a definition is not generated
When using `gen-api-models` against a specification file which references an external definition file, some of such remote definitions do not result in a dedicated model file. This is somehow intended and the rationale is explained [here](https://github.com/pagopa/io-utils/pull/197). Quick takeaway is that to have a definition to result in a model file, it must be explicitly referenced by the specification file.

## Migration from version 4.x
=======
## Migration from old versions
>>>>>>> cb65394d
Generated code is slightly different from `v4` as it implements some bug fixes that result in breaking changes. Here's a list of what to be aware of:
#### from 4.3.0 to 5.x
* On request type definitions, parameters are named after the `name` field in the spec. This applies to both local and global parameters. In the previous version, this used to be true only for local ones, while global parameters were named after the parameter's definition name. 
* The above rule doesn't apply to headers: in case of a security definition or a global parameter which has `in: header`, the definition name is considered, as the `name` attribute refers to the actual header name to be used as for OpenApi specification.
* Generated decoders now support multiple success codes (i.e. 200 and 202), so we don't need to write custom decoders for such case as [we used to do](https://github.com/pagopa/io-backend/compare/174376802-experiment-with-sdk?expand=1#diff-cf7a83babfaf6e5babe84dffe22f64e4L81). 
* When using `gen-api-models` command, `--request-types` flag must be used explicitly in order to have `requestTypes` file generated.
#### from 4.0.0 to 4.3.0
* Attributes with `type: string` and `format: date` used to result in a `String` definition, while now produce `Date`. [#184](https://github.com/pagopa/io-utils/pull/184)
* Allow camel-cased prop names. [#183](https://github.com/pagopa/io-utils/pull/183)
* Numeric attributes with maximum value now produce a `WithinRangeInteger` which maximum is the next integer to solve off-by-one comparison error. [#182](https://github.com/pagopa/io-utils/pull/182)<|MERGE_RESOLUTION|>--- conflicted
+++ resolved
@@ -221,15 +221,12 @@
 yarn e2e
 ```
 
-<<<<<<< HEAD
 ## Known issues, tradeoffs and throubleshooting
 ### A model file for a definition is not generated
 When using `gen-api-models` against a specification file which references an external definition file, some of such remote definitions do not result in a dedicated model file. This is somehow intended and the rationale is explained [here](https://github.com/pagopa/io-utils/pull/197). Quick takeaway is that to have a definition to result in a model file, it must be explicitly referenced by the specification file.
 
-## Migration from version 4.x
-=======
+
 ## Migration from old versions
->>>>>>> cb65394d
 Generated code is slightly different from `v4` as it implements some bug fixes that result in breaking changes. Here's a list of what to be aware of:
 #### from 4.3.0 to 5.x
 * On request type definitions, parameters are named after the `name` field in the spec. This applies to both local and global parameters. In the previous version, this used to be true only for local ones, while global parameters were named after the parameter's definition name. 
